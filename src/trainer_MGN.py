import os
import copy
import random
import numpy as np
import pandas as pd
from tqdm import trange
import torch
import torch.optim as optim
from torch_geometric.loader import DataLoader

from models.MGN import MeshGraphNet
from utils.graph_utils import compute_stats_batch
from utils.graph_utils import unnormalize
import wandb
import yaml

def train(dataset, device, stats_list, args):
    '''
    Performs a training loop on the dataset for MeshGraphNets. Also calls
    test and validation functions.
    '''

    df = pd.DataFrame(columns=['epoch','train_loss','test_loss', 'velo_val_loss'])

    #Define the model name for saving
    model_name='model_nl'+str(args.num_layers)+'_bs'+str(args.batch_size) + \
               '_hd'+str(args.hidden_dim)+'_ep'+str(args.epochs)+'_wd'+str(args.weight_decay) + \
               '_lr'+str(args.lr)+'_shuff_'+str(args.shuffle)+'_tr'+str(args.train_size)+'_te'+str(args.test_size)

    #torch_geometric DataLoaders are used for handling the data of lists of graphs
    loader = DataLoader(dataset[:args.train_size], batch_size=args.batch_size, shuffle=False)
    test_loader = DataLoader(dataset[args.train_size:], batch_size=args.batch_size, shuffle=False)

    #The statistics of the data are decomposed
    [mean_vec_x,std_vec_x,mean_vec_edge,std_vec_edge,mean_vec_y,std_vec_y] = stats_list
    (mean_vec_x,std_vec_x,mean_vec_edge,std_vec_edge,mean_vec_y,std_vec_y)=(mean_vec_x.to(device),
        std_vec_x.to(device),mean_vec_edge.to(device),std_vec_edge.to(device),mean_vec_y.to(device),std_vec_y.to(device))

    # build model
    num_node_features = dataset[0].x.shape[1]
    num_edge_features = dataset[0].edge_attr.shape[1]
    num_classes = 2 # the dynamic variables have the shape of 2 (velocity)

    model = MeshGraphNet(num_node_features, num_edge_features, args.hidden_dim, num_classes,
                            args).to(device)
    scheduler, opt = build_optimizer(args, model.parameters())

    # train
    losses = []
    test_losses = []
    velo_val_losses = []
    best_test_loss = np.inf
    best_model = None
    for epoch in trange(args.epochs, desc="Training", unit="Epochs"):
        total_loss = 0
        model.train()
        num_loops=0
        for batch in loader:
            #Note that normalization must be done before it's called. The unnormalized
            #data needs to be preserved in order to correctly calculate the loss
            batch=batch.to(device)
            opt.zero_grad()         #zero gradients each time
            pred = model(batch,mean_vec_x,std_vec_x,mean_vec_edge,std_vec_edge)
            loss = model.loss(pred,batch,mean_vec_y,std_vec_y)
            loss.backward()         #backpropagate loss
            opt.step()
            total_loss += loss.item()
            num_loops+=1
        total_loss /= num_loops
        losses.append(total_loss)


        #Every tenth epoch, calculate acceleration test loss and velocity validation loss
        if epoch % 2 == 0:
            if (args.save_velo_val):
                # save velocity evaluation
                test_loss, velo_val_rmse = test(test_loader,device,model,mean_vec_x,std_vec_x,mean_vec_edge,
                                 std_vec_edge,mean_vec_y,std_vec_y, args.save_velo_val)
                velo_val_losses.append(velo_val_rmse.item())
            else:
                test_loss, _ = test(test_loader,device,model,mean_vec_x,std_vec_x,mean_vec_edge,
                                 std_vec_edge,mean_vec_y,std_vec_y, args.save_velo_val)

            test_losses.append(test_loss.item())
            scheduler.step(test_loss.item()) if scheduler else None


            wandb.log({
                'test_loss': test_loss.item(),
                'train_loss': total_loss
            })

            # saving model
            if not os.path.isdir( args.checkpoint_dir ):
                os.mkdir(args.checkpoint_dir)

            PATH = os.path.join(args.checkpoint_dir, model_name+'.csv')
            df.to_csv(PATH,index=False)

            #save the model if the current one is better than the previous best
            if test_loss < best_test_loss:
                best_test_loss = test_loss
                best_model = copy.deepcopy(model)

        else:
            #If not the tenth epoch, append the previously calculated loss to the
            #list in order to be able to plot it on the same plot as the training losses
            if (args.save_velo_val):
              test_losses.append(test_losses[-1])
              velo_val_losses.append(velo_val_losses[-1])

        if (args.save_velo_val):
            #concat dict to existinf dataframe
            df = pd.concat([df, pd.DataFrame({'epoch': [epoch], 'train_loss': losses[-1:], 'test_loss': test_losses[-1:],'velo_val_loss': velo_val_losses[-1:]})])
            """df.append({'epoch': epoch,'train_loss': losses[-1],
                            'test_loss':test_losses[-1],
                           'velo_val_loss': velo_val_losses[-1]}, ignore_index=True)
            """
        else:
            df = pd.concat([df, pd.DataFrame({'epoch': [epoch], 'train_loss': losses[-1:], 'test_loss': test_losses[-1:]})] )
            #df = df.append({'epoch': epoch, 'train_loss': losses[-1], 'test_loss': test_losses[-1]}, ignore_index=True)
        if(epoch%2==0):
            print("train loss", str(round(total_loss,2)), "test loss", str(round(test_loss.item(),2)))

            if(args.save_best_model):

                PATH = os.path.join(args.checkpoint_dir, model_name+'.pt')
                torch.save(best_model.state_dict(), PATH )

    return test_losses, losses, velo_val_losses, best_model, best_test_loss, test_loader,model_name

def test(loader,device,test_model,
         mean_vec_x,std_vec_x,mean_vec_edge,std_vec_edge,mean_vec_y,std_vec_y, is_validation,
          delta_t=0.01, save_model_preds=False, model_type=None):

    '''
    Calculates test set losses and validation set errors.
    '''

    loss=0
    velo_rmse = 0
    num_loops=0

    for data in loader:
        data=data.to(device)
        with torch.no_grad():

            #calculate the loss for the model given the test set
            pred = test_model(data,mean_vec_x,std_vec_x,mean_vec_edge,std_vec_edge)
            loss += test_model.loss(pred, data,mean_vec_y,std_vec_y)

            #calculate validation error if asked to
            if (False):##

                #Like for the MeshGraphNets model, calculate the mask over which we calculate
                #flow loss and add this calculated RMSE value to our val error
                normal = torch.tensor(0)
                outflow = torch.tensor(5)
                #loss_mask = torch.logical_or((torch.argmax(data.x[:, 2:], dim=1) == torch.tensor(0)),
                                             #(torch.argmax(data.x[:, 2:], dim=1) == torch.tensor(5)))

                eval_velo = data.x[:, 0:2] + unnormalize( pred[:], mean_vec_y, std_vec_y ) * delta_t
                gs_velo = data.x[:, 0:2] + data.y[:] * delta_t

                error = torch.sum((eval_velo - gs_velo) ** 2, axis=1)
                #velo_rmse += torch.sqrt(torch.mean(error[loss_mask]))
                velo_rmse += torch.sqrt(torch.mean(error))


        num_loops+=1
        # if velocity is evaluated, return velo_rmse as 0
    return loss/num_loops, velo_rmse/num_loops

def build_optimizer(args, params):
    weight_decay = args.weight_decay
    filter_fn = filter(lambda p : p.requires_grad, params)
    if args.opt == 'adam':
        optimizer = optim.Adam(filter_fn, lr=args.lr, weight_decay=weight_decay)
    elif args.opt == 'adamW':
        optimizer = optim.AdamW(filter_fn, lr=args.lr, weight_decay=weight_decay)
    elif args.opt == 'sgd':
        optimizer = optim.SGD(filter_fn, lr=args.lr, momentum=0.95, weight_decay=weight_decay)
    elif args.opt == 'rmsprop':
        optimizer = optim.RMSprop(filter_fn, lr=args.lr, weight_decay=weight_decay)
    elif args.opt == 'adagrad':
        optimizer = optim.Adagrad(filter_fn, lr=args.lr, weight_decay=weight_decay)
    if args.opt_scheduler == 'none':
        return None, optimizer
    elif args.opt_scheduler == 'step':
        scheduler = optim.lr_scheduler.StepLR(optimizer, step_size=args.opt_decay_step)
    elif args.opt_scheduler == 'cos':
        scheduler = optim.lr_scheduler.CosineAnnealingLR(optimizer, T_max=args.opt_restart)
    elif args.opt_scheduler == 'plateau':
        scheduler = optim.lr_scheduler.ReduceLROnPlateau(optimizer, 'min')
    return scheduler, optimizer


class objectview(object):
    def __init__(self, d):
        self.__dict__ = d



def main(
    dataset_dir='../data_graphs/graph_list.pt',
    model_type='meshgraphnet',
    num_layers=10,
    batch_size=8,
    hidden_dim=10,
    epochs=2000,
    opt='adamW',
    opt_scheduler='plateau',
    opt_restart=0,
    weight_decay=5e-4,
    lr=0.1,
    train_size=270,
    test_size=60,
    device='cuda',
    shuffle=True,
    save_velo_val=False,
    save_best_model=True,
    checkpoint_dir='../best_models/',
    postprocess_dir='./2d_loss_plots/',
    wandb_sweep: bool = True
):

    #wandb init
    wandb.login()

    if wandb_sweep:
        with open('./sweep_config.yml', 'r') as file:
            wd_config = yaml.safe_load(file)
        
        run = wandb.init(config=wd_config, entity='franamor98')

        lr = wandb.config.lr
        weight_decay = wandb.config.weight_decay

    for args in [
            {
                'model_type': model_type,
                'num_layers': num_layers,
                'batch_size': batch_size,
                'hidden_dim': hidden_dim,
                'epochs': epochs,
                'opt': opt,
                'opt_scheduler': opt_scheduler,
                'opt_restart': opt_restart,
                'weight_decay': weight_decay,
                'lr': lr,
                'train_size': train_size,
                'test_size': test_size,
                'device': device,
                'shuffle': shuffle,
                'save_velo_val': save_velo_val,
                'save_best_model': save_best_model,
                'checkpoint_dir': checkpoint_dir,
                'postprocess_dir': postprocess_dir,
                "opt_decay_step": 10
            },
        ]:
            args = objectview(args)
    #init wandb
    
    #To ensure reproducibility the best we can, here we control the sources of
    #randomness by seeding the various random number generators used in this Colab
    #For more information, see: https://pytorch.org/docs/stable/notes/randomness.html
    # Seed random number generators
    torch.manual_seed(5)
    random.seed(5)
    np.random.seed(5)

    # Load dataset
<<<<<<< HEAD
    print(args.lr,args.weight_decay)
=======
    graph_files = [i for i in os.listdir('../data_graphs') if "list" not in i and "pt" in i]
    graph_files = sorted(graph_files,key=lambda x:int(x.split("_")[-1].split(".")[0]))
>>>>>>> 357f7e99
    try:
        graph_files = graph_files[:train_size + test_size]
        
    except:
        print('Dataset is smaller than train_size + test_size')

    dataset = []
    for file in graph_files:
        with open(os.path.join('../data_graphs',file),'rb') as f:
            dataset.append(torch.load(f))
    
    """
    dataset = torch.load("../data_graphs/graph_list.pt")
    print(len(dataset))
    try:
        dataset = dataset[:args.train_size+args.test_size]
    except:
        print('Dataset is smaller than train_size + test_size')
    """
    if shuffle:
        random.shuffle(dataset)
    
    print(len(dataset))

    # Create checkpoint directory if it does not exist
    if not os.path.isdir(checkpoint_dir):
        os.mkdir(checkpoint_dir)
    
    # Compute stats
    stats_list = compute_stats_batch(dataset)

    # Train
    test_losses, losses, velo_val_losses, best_model, best_test_loss, test_loader, model_name = train(dataset, device, stats_list,args)

    # Log metrics to WandB
    wandb.log({
        'min_test_loss': min(test_losses),
        'min_loss': min(losses),
        'best_model': model_name,
    })

    print("Min test set loss: {0}".format(min(test_losses)))
    print("Minimum loss: {0}".format(min(losses)))
    print("Best model: {0}".format(model_name))
    if save_velo_val:
        print("Minimum velocity validation loss: {0}".format(min(velo_val_losses)))


if __name__ == "__main__":

    main()

<|MERGE_RESOLUTION|>--- conflicted
+++ resolved
@@ -260,7 +260,7 @@
             },
         ]:
             args = objectview(args)
-    #init wandb
+    print(args.lr,args.weight_decay)
     
     #To ensure reproducibility the best we can, here we control the sources of
     #randomness by seeding the various random number generators used in this Colab
@@ -271,12 +271,8 @@
     np.random.seed(5)
 
     # Load dataset
-<<<<<<< HEAD
-    print(args.lr,args.weight_decay)
-=======
     graph_files = [i for i in os.listdir('../data_graphs') if "list" not in i and "pt" in i]
     graph_files = sorted(graph_files,key=lambda x:int(x.split("_")[-1].split(".")[0]))
->>>>>>> 357f7e99
     try:
         graph_files = graph_files[:train_size + test_size]
         
